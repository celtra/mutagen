// +build go1.12

package mutagen

import (
	"encoding/binary"
	"fmt"
	"io"
)

const (
	// VersionMajor represents the current major version of Mutagen.
	VersionMajor = 0
	// VersionMinor represents the current minor version of Mutagen.
	VersionMinor = 9
	// VersionPatch represents the current patch version of Mutagen.
	VersionPatch = 1
	// VersionTag represents a tag to be appended to the Mutagen version string.
	// It must not contain spaces. If empty, no tag is appended to the version
	// string.
<<<<<<< HEAD
	// FIXME: Failed if versiontag is specified!
=======
>>>>>>> 89bb8df7
	VersionTag = ""
)

// Version provides a stringified version of the current Mutagen version.
var Version string

// init performs global initialization.
func init() {
	// Compute the stringified version.
	if VersionTag != "" {
		Version = fmt.Sprintf("%d.%d.%d-%s", VersionMajor, VersionMinor, VersionPatch, VersionTag)
	} else {
		Version = fmt.Sprintf("%d.%d.%d", VersionMajor, VersionMinor, VersionPatch)
	}
}

// versionBytes is a type that can be used to send and receive version
// information over the wire.
type versionBytes [12]byte

// SendVersion writes the current Mutagen version to the specified writer.
// Version tag components are neither transmitted nor received.
func SendVersion(writer io.Writer) error {
	// Compute the version bytes.
	var data versionBytes
	binary.BigEndian.PutUint32(data[:4], VersionMajor)
	binary.BigEndian.PutUint32(data[4:8], VersionMinor)
	binary.BigEndian.PutUint32(data[8:], VersionPatch)

	// Transmit the bytes.
	_, err := writer.Write(data[:])
	return err
}

// ReceiveVersion reads version information from the specified reader. Version
// tag components are neither transmitted nor received.
func ReceiveVersion(reader io.Reader) (uint32, uint32, uint32, error) {
	// Read the bytes.
	var data versionBytes
	if _, err := io.ReadFull(reader, data[:]); err != nil {
		return 0, 0, 0, err
	}

	// Decode components.
	major := binary.BigEndian.Uint32(data[:4])
	minor := binary.BigEndian.Uint32(data[4:8])
	patch := binary.BigEndian.Uint32(data[8:])

	// Done.
	return major, minor, patch, nil
}

// ReceiveAndCompareVersion reads version information from the specified reader
// and ensures that it matches the current Mutagen version. Version tag
// components are neither transmitted nor received, so they do not enter into
// this comparison.
func ReceiveAndCompareVersion(reader io.Reader) (bool, error) {
	// Receive the version.
	major, minor, patch, err := ReceiveVersion(reader)
	if err != nil {
		return false, err
	}

	// Compare the version.
	return major == VersionMajor &&
		minor == VersionMinor &&
		patch == VersionPatch, nil
}<|MERGE_RESOLUTION|>--- conflicted
+++ resolved
@@ -18,10 +18,7 @@
 	// VersionTag represents a tag to be appended to the Mutagen version string.
 	// It must not contain spaces. If empty, no tag is appended to the version
 	// string.
-<<<<<<< HEAD
-	// FIXME: Failed if versiontag is specified!
-=======
->>>>>>> 89bb8df7
+
 	VersionTag = ""
 )
 
